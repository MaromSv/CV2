import torch
import torch.nn as nn
import os
import sys
import argparse
import numpy as np
import matplotlib.pyplot as plt
from PIL import Image
import torchvision.transforms as transforms
import matplotlib.colors as mcolors
from matplotlib.patches import Circle

parent_dir = os.path.abspath(os.path.join(os.path.dirname(__file__), '..'))
sys.path.append(parent_dir)
from MIMOUNet import build_MIMOUnet_net

# Define global variable for the original image
original_img = None

def create_direction_wheel(ax, title="Direction Color Wheel"):
    """Create a color wheel to show the mapping between direction and color"""
    # Create a circle with colored segments
    n = 100  # Number of segments
    theta = np.linspace(0, 2*np.pi, n)
    r = np.ones_like(theta)
    
    # Create a circular grid
    xx = r * np.cos(theta)
    yy = r * np.sin(theta)
    
    # Convert to HSV color space (hue represents direction)
    hue = (np.arctan2(yy, xx) / (2*np.pi)) % 1.0
    sat = np.ones_like(hue)
    val = np.ones_like(hue)
    
    # Convert HSV to RGB
    hsv = np.dstack((hue, sat, val))
    rgb = mcolors.hsv_to_rgb(hsv)
    
    # Plot the wheel
    ax.scatter(xx, yy, c=rgb.reshape(-1, 3), s=50)
    
    # Add a circle outline
    circle = Circle((0, 0), 1, fill=False, edgecolor='black')
    ax.add_patch(circle)
    
    # Add direction labels
    ax.text(0, 1.1, "Up", ha='center', va='center')
    ax.text(0, -1.1, "Down", ha='center', va='center')
    ax.text(1.1, 0, "Right", ha='center', va='center')
    ax.text(-1.1, 0, "Left", ha='center', va='center')
    
    ax.set_xlim(-1.2, 1.2)
    ax.set_ylim(-1.2, 1.2)
    ax.set_aspect('equal')
    ax.set_title(title)
    ax.axis('off')

def visualize_blur_field(dx, dy, mag, save_path, title_prefix=""):
    """Create a visualization of the blur field using arrows"""
    # Convert tensors to numpy arrays
    dx_np = dx.squeeze().cpu().numpy()
    dy_np = dy.squeeze().cpu().numpy()
    mag_np = mag.squeeze().cpu().numpy()
    
    # Create figure with subplots
    fig, axs = plt.subplots(2, 2, figsize=(15, 12))
    
    # Plot original image
    axs[0, 0].imshow(np.array(original_img))
    axs[0, 0].set_title(f'{title_prefix}Original Blurred Image')
    axs[0, 0].axis('off')
    
    # Plot magnitude as heatmap
    mag_plot = axs[0, 1].imshow(mag_np, cmap='viridis')
    axs[0, 1].set_title(f'{title_prefix}Blur Magnitude')
    axs[0, 1].axis('off')
    plt.colorbar(mag_plot, ax=axs[0, 1])
    
    # Plot dx
    dx_plot = axs[1, 0].imshow(dx_np, cmap='coolwarm')
    axs[1, 0].set_title(f'{title_prefix}Displacement X')
    axs[1, 0].axis('off')
    plt.colorbar(dx_plot, ax=axs[1, 0])
    
    # Plot dy
    dy_plot = axs[1, 1].imshow(dy_np, cmap='coolwarm')
    axs[1, 1].set_title(f'{title_prefix}Displacement Y')
    axs[1, 1].axis('off')
    plt.colorbar(dy_plot, ax=axs[1, 1])
    
    plt.tight_layout()
    plt.savefig(save_path, dpi=300, bbox_inches='tight')
    
    # Create a second visualization with vectors
    plt.figure(figsize=(10, 8))
    plt.imshow(mag_np, cmap='viridis')
    plt.colorbar(label='Blur Magnitude')
    
    # Downsample for clearer visualization
    h, w = mag_np.shape
    step = max(1, min(h, w) // 30)  # Adjust step size based on image dimensions
    
    # Create grid for quiver plot
    y, x = np.mgrid[0:h:step, 0:w:step]
    dx_down = dx_np[::step, ::step]
    dy_down = dy_np[::step, ::step]
    
    # Plot direction vectors
    plt.quiver(x, y, dx_down, dy_down, color='white', scale=1.0, width=0.002)
    
    plt.title(f'{title_prefix}Blur Field Direction Visualization')
    plt.axis('off')
    plt.tight_layout()
    vector_path = save_path.replace('.png', '_vectors.png')
    plt.savefig(vector_path, dpi=300, bbox_inches='tight')
    
    print(f"Visualizations saved to {save_path} and {vector_path}")

def visualize_direction_color(dx, dy, mag, img, save_path, title):
    """Create a visualization where color represents direction and intensity represents magnitude"""
    # Convert tensors to numpy arrays
    dx_np = dx.squeeze().cpu().numpy()
    dy_np = dy.squeeze().cpu().numpy()
    mag_np = mag.squeeze().cpu().numpy()
    
    # Calculate direction angle in radians
    angle = np.arctan2(dy_np, dx_np)
    
    # Normalize angle to [0, 1] for hue
    hue = (angle / (2 * np.pi)) % 1.0
    
    # Normalize magnitude to [0, 1] for value/brightness
    # Clip magnitude to avoid extreme values
    mag_normalized = np.clip(mag_np, -0.5, 0.5)
    mag_normalized = (mag_normalized + 0.5)  # Now in range [0, 1]
    
    # Create HSV image (hue=direction, saturation=1, value=magnitude)
    hsv = np.zeros((hue.shape[0], hue.shape[1], 3))
    hsv[:, :, 0] = hue
    hsv[:, :, 1] = 1.0  # Full saturation
    hsv[:, :, 2] = mag_normalized
    
    # Convert HSV to RGB
    rgb = mcolors.hsv_to_rgb(hsv)
    
    # Create figure
    fig = plt.figure(figsize=(12, 5))
    
    # Plot the direction-colored image
    ax1 = fig.add_subplot(121)
    ax1.imshow(rgb)
    ax1.set_title(f"{title}\nColor = Direction, Brightness = Magnitude")
    ax1.axis('off')
    
    # Add the direction color wheel as legend
    ax2 = fig.add_subplot(122)
    create_direction_wheel(ax2)
    
    plt.tight_layout()
    plt.savefig(save_path, dpi=300, bbox_inches='tight')
    print(f"Direction-color visualization saved to {save_path}")

def visualize_all_resolutions(dx_list, dy_list, mag_list, img_list, res_names, save_path):
    """Create a combined visualization of all resolution levels"""
    # Create figure with 4 rows (original images + 3 resolution levels)
    fig, axs = plt.subplots(4, 3, figsize=(15, 16))
    
    # First row: original images at different resolutions
    for i, (img, name) in enumerate(zip(img_list, res_names)):
        axs[0, i].imshow(np.array(img))
        axs[0, i].set_title(f"{name.replace('_', ' ').title()}: Original Image")
        axs[0, i].axis('off')
    
    # For each resolution level
    for i, (dx, dy, mag, name) in enumerate(zip(dx_list, dy_list, mag_list, res_names)):
        # Convert tensors to numpy arrays
        dx_np = dx.squeeze().cpu().numpy()
        dy_np = dy.squeeze().cpu().numpy()
        mag_np = mag.squeeze().cpu().numpy()
        
        # Calculate direction angle in radians
        angle = np.arctan2(dy_np, dx_np)
        
        # Normalize angle to [0, 1] for hue
        hue = (angle / (2 * np.pi)) % 1.0
        
        # Normalize magnitude to [0, 1] for value/brightness
        mag_normalized = np.clip(mag_np, -0.5, 0.5)
        mag_normalized = (mag_normalized + 0.5)  # Now in range [0, 1]
        
        # Create HSV image (hue=direction, saturation=1, value=magnitude)
        hsv = np.zeros((hue.shape[0], hue.shape[1], 3))
        hsv[:, :, 0] = hue
        hsv[:, :, 1] = 1.0  # Full saturation
        hsv[:, :, 2] = mag_normalized
        
        # Convert HSV to RGB
        rgb = mcolors.hsv_to_rgb(hsv)
        
        # Plot direction-colored image
        axs[1, i].imshow(rgb)
        axs[1, i].set_title(f"{name.replace('_', ' ').title()}: Direction Color")
        axs[1, i].axis('off')
        
        # Plot magnitude
        mag_plot = axs[2, i].imshow(mag_np, cmap='viridis')
        axs[2, i].set_title(f"{name.replace('_', ' ').title()}: Magnitude")
        axs[2, i].axis('off')
        if i == 2:  # Add colorbar only for the last column
            plt.colorbar(mag_plot, ax=axs[2, i])
        
        # Plot direction vectors
        axs[3, i].imshow(mag_np, cmap='viridis', alpha=0.7)
        
        # Downsample for clearer visualization
        h, w = mag_np.shape
        step = max(1, min(h, w) // 20)  # Adjust step size based on image dimensions
        
        # Create grid for quiver plot
        y, x = np.mgrid[0:h:step, 0:w:step]
        dx_down = dx_np[::step, ::step]
        dy_down = dy_np[::step, ::step]
        
        # Plot direction vectors
        axs[3, i].quiver(x, y, dx_down, dy_down, color='white', scale=1.0, width=0.002)
        axs[3, i].set_title(f"{name.replace('_', ' ').title()}: Direction Vectors")
        axs[3, i].axis('off')
    
    # Add a color wheel as a legend in a separate figure
    plt.figure(figsize=(6, 6))
    ax = plt.gca()
    create_direction_wheel(ax, "Direction Color Legend")
    plt.tight_layout()
    legend_path = save_path.replace('.png', '_legend.png')
    plt.savefig(legend_path, dpi=300, bbox_inches='tight')
    
    # Save the main figure
    plt.figure(fig.number)
    plt.tight_layout()
    plt.savefig(save_path, dpi=300, bbox_inches='tight')
    print(f"Combined visualization saved to {save_path} and {legend_path}")

@torch.no_grad()
def test_blur_field(image_path, output_dir, device='cuda'):
    # Create output directory
    os.makedirs(output_dir, exist_ok=True)
    
    # Load model (without loading weights)
    model_name = 'MIMO-UNetPlus'  # or 'MIMO-UNet'
    net = build_MIMOUnet_net(model_name)
    net = nn.DataParallel(net)
    net.to(device)
    net.eval()
    
    # Load and preprocess image
    global original_img
    original_img = Image.open(image_path).convert('RGB')
    transform = transforms.Compose([
        transforms.ToTensor(),
        transforms.Normalize(mean=[0.5, 0.5, 0.5], std=[0.5, 0.5, 0.5])
    ])
    input_tensor = transform(original_img).unsqueeze(0).to(device)
    
    # Get original dimensions
    b, c, h, w = input_tensor.shape
    
    # Pad to multiple of 8 if needed
    factor = 8
    h_n = (factor - h % factor) % factor
    w_n = (factor - w % factor) % factor
    input_tensor = torch.nn.functional.pad(input_tensor, (0, w_n, 0, h_n), mode='reflect')
    
    # Forward pass
    outputs = net(input_tensor)
    
    # Debug: Print the output structure
<<<<<<< HEAD
    print(f"Output type: {type(outputs)}")
    print(f"Output length: {len(outputs)}")
    for i, out in enumerate(outputs):
        print(f"Output[{i}] type: {type(out)}")
        print(f"Output[{i}] shape: {out.shape if hasattr(out, 'shape') else 'No shape'}")
=======
    # print(f"Output type: {type(outputs)}")
    # print(f"Output length: {len(outputs)}")
    # for i, out in enumerate(outputs):
    #     print(f"Output[{i}] type: {type(out)}")
    #     print(f"Output[{i}] shape: {out.shape if hasattr(out, 'shape') else 'No shape'}")
>>>>>>> 507e69a6
    
    # Process all three resolution levels
    base_name = os.path.splitext(os.path.basename(image_path))[0]
    
    # Create subdirectories for each resolution
    os.makedirs(os.path.join(output_dir, 'low_res'), exist_ok=True)
    os.makedirs(os.path.join(output_dir, 'mid_res'), exist_ok=True)
    os.makedirs(os.path.join(output_dir, 'high_res'), exist_ok=True)
    os.makedirs(os.path.join(output_dir, 'combined'), exist_ok=True)
    
    # Resolution names and scale factors for resizing the original image
    resolutions = [
        ('low_res', 0.25),   # 1/4 resolution
        ('mid_res', 0.5),    # 1/2 resolution
        ('high_res', 1.0)    # Full resolution
    ]
    
    # Lists to store outputs for combined visualization
    dx_list = []
    dy_list = []
    mag_list = []
    img_list = []
    res_names = []
    
    # Process each resolution level
    for i, (res_name, scale) in enumerate(resolutions):
        output = outputs[i]  # Get output at this resolution
        
        # Split channels
        dx = output[:, 0:1, :, :].clamp(-0.5, 0.5)
        dy = output[:, 1:2, :, :].clamp(-0.5, 0.5)
        mag = output[:, 2:3, :, :].clamp(-0.5, 0.5)
        
        # Store for combined visualization
        dx_list.append(dx[0, 0])
        dy_list.append(dy[0, 0])
        mag_list.append(mag[0, 0])
        res_names.append(res_name)
        
        # Create a resized version of the original image for visualization
        if scale != 1.0:
            # Resize the original image to match this resolution level
            width, height = original_img.size
            new_width, new_height = int(width * scale), int(height * scale)
            resized_img = original_img.resize((new_width, new_height), Image.LANCZOS)
            
            # Store for combined visualization
            img_list.append(resized_img)
            
            # Temporarily replace the global original_img for visualization
            temp_img = original_img
            original_img = resized_img
        else:
            img_list.append(original_img)
        
        # Save visualization for this resolution
        vis_path = os.path.join(output_dir, res_name, f"{base_name}_blur_field.png")
        visualize_blur_field(dx[0, 0], dy[0, 0], mag[0, 0], vis_path, 
                            title_prefix=f"{res_name.replace('_', ' ').title()}: ")
        
        # Save direction-color visualization
        dir_color_path = os.path.join(output_dir, res_name, f"{base_name}_direction_color.png")
        visualize_direction_color(dx[0, 0], dy[0, 0], mag[0, 0], original_img, dir_color_path,
                                 title=f"{res_name.replace('_', ' ').title()}")
        
        # Restore original image if we changed it
        if scale != 1.0:
            original_img = temp_img
    
    # Create combined visualization of all resolutions
    combined_path = os.path.join(output_dir, 'combined', f"{base_name}_all_resolutions.png")
    visualize_all_resolutions(dx_list, dy_list, mag_list, img_list, res_names, combined_path)
    
    print(f"Inference completed. Results saved to {output_dir}")

if __name__ == "__main__":
    parser = argparse.ArgumentParser()
    parser.add_argument("--image_path", required=True, type=str, help="Path to input blurred image")
    parser.add_argument("--output_dir", default="./results", type=str, help="Output directory")
    parser.add_argument("--device", default="cuda", type=str, choices=["cuda", "cpu"], help="Device to use")
    args = parser.parse_args()
    
    test_blur_field(args.image_path, args.output_dir, args.device)<|MERGE_RESOLUTION|>--- conflicted
+++ resolved
@@ -275,19 +275,11 @@
     outputs = net(input_tensor)
     
     # Debug: Print the output structure
-<<<<<<< HEAD
-    print(f"Output type: {type(outputs)}")
-    print(f"Output length: {len(outputs)}")
-    for i, out in enumerate(outputs):
-        print(f"Output[{i}] type: {type(out)}")
-        print(f"Output[{i}] shape: {out.shape if hasattr(out, 'shape') else 'No shape'}")
-=======
     # print(f"Output type: {type(outputs)}")
     # print(f"Output length: {len(outputs)}")
     # for i, out in enumerate(outputs):
     #     print(f"Output[{i}] type: {type(out)}")
     #     print(f"Output[{i}] shape: {out.shape if hasattr(out, 'shape') else 'No shape'}")
->>>>>>> 507e69a6
     
     # Process all three resolution levels
     base_name = os.path.splitext(os.path.basename(image_path))[0]
